--- conflicted
+++ resolved
@@ -34,17 +34,14 @@
     InfraError(#[from] crate::helpers::Error),
     #[error("Value truncation error: {0}")]
     FieldValueTruncation(String),
-<<<<<<< HEAD
     #[error("Invalid query parameter: {0}")]
     InvalidQueryParameter(String),
-=======
     #[error(transparent)]
     NewQueryError(#[from] crate::query::NewQueryError),
     #[error(transparent)]
     QueryInputError(#[from] crate::query::QueryInputError),
     #[error(transparent)]
     QueryCompletionError(#[from] crate::query::QueryCompletionError),
->>>>>>> 37a92b33
 }
 
 impl Default for Error {
