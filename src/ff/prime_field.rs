use super::{field::BinaryField, Field};
use std::ops::{BitAnd, BitAndAssign, BitOr, BitOrAssign, BitXor, BitXorAssign, Not};

macro_rules! field_impl {
    ( $field:ident, $int:ty, $prime:expr ) => {
        use super::*;

        #[derive(Clone, Copy, PartialEq)]
        pub struct $field(<Self as Field>::Integer);

        impl Field for $field {
            type Integer = $int;
            const PRIME: Self::Integer = $prime;
            const ZERO: Self = $field(0);
            const ONE: Self = $field(1);
        }

        impl std::ops::Add for $field {
            type Output = Self;

            fn add(self, rhs: Self) -> Self::Output {
                let c = u64::from;
                debug_assert!(c(Self::PRIME) < (u64::MAX >> 1));
                Self(((c(self.0) + c(rhs.0)) % c(Self::PRIME)) as <Self as Field>::Integer)
            }
        }

        impl std::ops::AddAssign for $field {
            #[allow(clippy::assign_op_pattern)]
            fn add_assign(&mut self, rhs: Self) {
                *self = *self + rhs;
            }
        }

        impl std::ops::Neg for $field {
            type Output = Self;

            fn neg(self) -> Self::Output {
                Self((Self::PRIME - self.0) % Self::PRIME)
            }
        }

        impl std::ops::Sub for $field {
            type Output = Self;

            fn sub(self, rhs: Self) -> Self::Output {
                let c = u64::from;
                debug_assert!(c(Self::PRIME) < (u64::MAX >> 1));
                // TODO(mt) - constant time?
                Self(
                    ((c(Self::PRIME) + c(self.0) - c(rhs.0)) % c(Self::PRIME))
                        as <Self as Field>::Integer,
                )
            }
        }

        impl std::ops::SubAssign for $field {
            #[allow(clippy::assign_op_pattern)]
            fn sub_assign(&mut self, rhs: Self) {
                *self = *self - rhs;
            }
        }

        impl std::ops::Mul for $field {
            type Output = Self;

            fn mul(self, rhs: Self) -> Self::Output {
                debug_assert!(u32::try_from(Self::PRIME).is_ok());
                let c = u64::from;
                // TODO(mt) - constant time?
                #[allow(clippy::cast_possible_truncation)]
                Self(((c(self.0) * c(rhs.0)) % c(Self::PRIME)) as <Self as Field>::Integer)
            }
        }

        impl std::ops::MulAssign for $field {
            #[allow(clippy::assign_op_pattern)]
            fn mul_assign(&mut self, rhs: Self) {
                *self = *self * rhs;
            }
        }

        /// An infallible conversion from `u128` to this type.  This can be used to draw
        /// a random value in the field.  This introduces bias into the final value
        /// but for our purposes that bias is small provided that `2^128 >> PRIME`, which
        /// is true provided that `PRIME` is kept to at most 64 bits in value.
        ///
        /// This method is simpler than rejection sampling for these small prime fields.
        impl<T: Into<u128>> From<T> for $field {
            fn from(v: T) -> Self {
                #[allow(clippy::cast_possible_truncation)]
                Self((v.into() % u128::from(Self::PRIME)) as <Self as Field>::Integer)
            }
        }

        impl From<$field> for $int {
            fn from(v: $field) -> Self {
                v.0
            }
        }

        impl rand::distributions::Distribution<$field> for rand::distributions::Standard {
            fn sample<R: crate::rand::Rng + ?Sized>(&self, rng: &mut R) -> $field {
                <$field>::from(rng.gen::<u128>())
            }
        }

        impl std::fmt::Debug for $field {
            fn fmt(&self, f: &mut std::fmt::Formatter<'_>) -> std::fmt::Result {
                write!(f, "{}_mod{}", self.0, Self::PRIME)
            }
        }

        #[cfg(test)]
        impl std::cmp::PartialEq<u128> for $field {
            fn eq(&self, other: &u128) -> bool {
                self.as_u128() == *other
            }
        }

        #[cfg(test)]
        impl std::cmp::PartialEq<$field> for u128 {
            fn eq(&self, other: &$field) -> bool {
                *self == other.as_u128()
            }
        }

        #[cfg(all(test, not(feature = "shuttle")))]
        mod common_tests {
            use super::*;
            use proptest::proptest;

            #[test]
            fn zero() {
                let prime = u128::from($field::PRIME);
                assert_eq!($field::ZERO, $field::from(prime), "from takes a modulus",);
                assert_eq!($field::ZERO, $field::ZERO + $field::ZERO);
                assert_eq!($field::ZERO, $field::ZERO - $field::ZERO);
                assert_eq!($field::from(prime - 1), $field::ZERO - $field::ONE);
                assert_eq!($field::ZERO, $field::ZERO * $field::ONE);
            }

            #[test]
            fn can_write_into_buf_larger_than_required() {
                let mut buf = vec![0_u8; $field::SIZE_IN_BYTES as usize + 1];

                // panic will show the error while assert will just tell us that something went wrong
                $field::ONE.serialize(&mut buf).unwrap();
            }

<<<<<<< HEAD
impl Field for Fp2 {
    type Integer = u8;
    const PRIME: Self::Integer = 2;
    const ZERO: Self = Fp2(0);
    const ONE: Self = Fp2(1);
    const TYPE_STR: &'static str = "fp2";
=======
            proptest! {

                #[test]
                fn ser_not_enough_capacity(buf_capacity in 0..$field::SIZE_IN_BYTES) {
                    let mut buf = vec![0u8; buf_capacity as usize];
                    assert!(matches!(
                        $field::ONE.serialize(&mut buf),
                        Err(e) if e.kind() == std::io::ErrorKind::WriteZero
                    ));
                }

                #[test]
                fn de_buf_too_small(buf_capacity in 0..$field::SIZE_IN_BYTES) {
                    let mut buf = vec![0u8; buf_capacity as usize];
                    assert!(matches!(
                                    $field::deserialize(&mut buf),
                                    Err(e) if e.kind() == std::io::ErrorKind::UnexpectedEof));
                }


                #[test]
                fn serde(v in 0..$field::PRIME) {
                    let field_v = $field(v);
                    let mut buf = vec![0; $field::SIZE_IN_BYTES as usize];
                    field_v.serialize(&mut buf).unwrap();

                    assert_eq!(field_v, $field::deserialize(&mut buf).unwrap());
                }
            }
        }
    };
>>>>>>> 2b9a51d1
}

mod fp2 {
    field_impl! { Fp2, u8, 2 }

    impl BinaryField for Fp2 {}

    impl BitAnd for Fp2 {
        type Output = Self;

        fn bitand(self, rhs: Self) -> Self::Output {
            Self(self.0 & rhs.0)
        }
    }

    impl BitAndAssign for Fp2 {
        fn bitand_assign(&mut self, rhs: Self) {
            *self = *self & rhs;
        }
    }

    impl BitOr for Fp2 {
        type Output = Self;

        fn bitor(self, rhs: Self) -> Self::Output {
            Self(self.0 | rhs.0)
        }
    }

    impl BitOrAssign for Fp2 {
        fn bitor_assign(&mut self, rhs: Self) {
            *self = *self | rhs;
        }
    }

    impl BitXor for Fp2 {
        type Output = Self;

        fn bitxor(self, rhs: Self) -> Self::Output {
            Self(self.0 ^ rhs.0)
        }
    }

    impl BitXorAssign for Fp2 {
        fn bitxor_assign(&mut self, rhs: Self) {
            *self = *self ^ rhs;
        }
    }

    impl Not for Fp2 {
        type Output = Self;

        fn not(self) -> Self::Output {
            // Using `::from()` makes sure that the internal value is always 0 or 1, but since
            // we use `u8` to represent a binary value, `!0` and `!1` will result in 255 and
            // 254 respectively. Add `& 1` at the end to mask the LSB.
            Self(!self.0 & 1)
        }
    }

    #[cfg(all(test, not(feature = "shuttle")))]
    mod specialized_tests {
        use super::*;

<<<<<<< HEAD
impl Field for Fp31 {
    type Integer = u8;
    const PRIME: Self::Integer = 31;
    const ZERO: Self = Fp31(0);
    const ONE: Self = Fp31(1);
    const TYPE_STR: &'static str = "fp31";
}
=======
        #[test]
        fn fp2() {
            let x = Fp2::from(false);
            let y = Fp2::from(true);
>>>>>>> 2b9a51d1

            assert_eq!(Fp2(1), x + y);
            assert_eq!(Fp2(0), x * y);
            assert_eq!(Fp2(1), x - y);

            let mut x = Fp2(1);
            x += Fp2(1);
            assert_eq!(Fp2(0), x);
        }

<<<<<<< HEAD
impl Field for Fp32BitPrime {
    type Integer = u32;
    const PRIME: Self::Integer = 4_294_967_291; // 2^32 - 5
    const ZERO: Self = Fp32BitPrime(0);
    const ONE: Self = Fp32BitPrime(1);
    const TYPE_STR: &'static str = "fp32_bit_prime";
=======
        #[test]
        fn fp2_binary_op() {
            let zero = Fp2::ZERO;
            let one = Fp2::ONE;

            assert_eq!(one, one & one);
            assert_eq!(zero, zero & one);
            assert_eq!(zero, one & zero);
            assert_eq!(zero, zero & zero);
            assert_eq!(zero, Fp2::from(31_u128) & Fp2::from(32_u128));
            assert_eq!(one, Fp2::from(31_u128) & Fp2::from(63_u128));

            assert_eq!(zero, zero | zero);
            assert_eq!(one, one | one);
            assert_eq!(one, zero | one);
            assert_eq!(one, one | zero);
            assert_eq!(one, Fp2::from(31_u128) | Fp2::from(32_u128));
            assert_eq!(zero, Fp2::from(32_u128) | Fp2::from(64_u128));

            assert_eq!(zero, zero ^ zero);
            assert_eq!(one, zero ^ one);
            assert_eq!(one, one ^ zero);
            assert_eq!(zero, one ^ one);
            assert_eq!(one, Fp2::from(31_u128) ^ Fp2::from(32_u128));
            assert_eq!(zero, Fp2::from(32_u128) ^ Fp2::from(64_u128));

            assert_eq!(one, !zero);
            assert_eq!(zero, !one);
            assert_eq!(one, !Fp2::from(32_u128));
            assert_eq!(zero, !Fp2::from(31_u128));
        }
    }
>>>>>>> 2b9a51d1
}

mod fp31 {
    field_impl! { Fp31, u8, 31 }

    #[cfg(all(test, not(feature = "shuttle")))]
    mod specialized_tests {
        use super::*;

        #[test]
        fn fp31() {
            let x = Fp31(24);
            let y = Fp31(23);

            assert_eq!(Fp31(16), x + y);
            assert_eq!(Fp31(25), x * y);
            assert_eq!(Fp31(1), x - y);

            let mut x = Fp31(1);
            x += Fp31(2);
            assert_eq!(Fp31(3), x);
        }
    }
}

mod fp32bit {
    field_impl! { Fp32BitPrime, u32, 4_294_967_291 }

    #[cfg(all(test, not(feature = "shuttle")))]
    mod specialized_tests {
        use super::*;

        #[test]
        fn thirty_two_bit_prime() {
            let x = Fp32BitPrime::from(4_294_967_290_u32); // PRIME - 1
            let y = Fp32BitPrime::from(4_294_967_289_u32); // PRIME - 2

            assert_eq!(x - y, Fp32BitPrime::ONE);
            assert_eq!(y - x, Fp32BitPrime::from(Fp32BitPrime::PRIME - 1));
            assert_eq!(y + x, Fp32BitPrime::from(Fp32BitPrime::PRIME - 3));

            assert_eq!(x * y, Fp32BitPrime::from(2_u32),);

            let x = Fp32BitPrime::from(3_192_725_551_u32);
            let y = Fp32BitPrime::from(1_471_265_983_u32);

            assert_eq!(x - y, Fp32BitPrime::from(1_721_459_568_u32));
            assert_eq!(y - x, Fp32BitPrime::from(2_573_507_723_u32));
            assert_eq!(x + y, Fp32BitPrime::from(369_024_243_u32));

            assert_eq!(x * y, Fp32BitPrime::from(513_684_208_u32),);
        }

        #[test]
        fn thirty_two_bit_additive_wrapping() {
            let x = Fp32BitPrime::from(u32::MAX - 20);
            let y = Fp32BitPrime::from(20_u32);
            assert_eq!(x + y, Fp32BitPrime::from(4_u32));

            let x = Fp32BitPrime::from(u32::MAX - 20);
            let y = Fp32BitPrime::from(21_u32);
            assert_eq!(x + y, Fp32BitPrime::from(5_u32));

            let x = Fp32BitPrime::from(u32::MAX - 20);
            let y = Fp32BitPrime::from(22_u32);
            assert_eq!(x + y, Fp32BitPrime::from(6_u32));

            let x = Fp32BitPrime::from(4_294_967_290_u32); // PRIME - 1
            let y = Fp32BitPrime::from(4_294_967_290_u32); // PRIME - 1
            assert_eq!(x + y, Fp32BitPrime::from(4_294_967_289_u32));
        }
    }
}

pub use fp2::Fp2;
pub use fp31::Fp31;
pub use fp32bit::Fp32BitPrime;<|MERGE_RESOLUTION|>--- conflicted
+++ resolved
@@ -2,7 +2,7 @@
 use std::ops::{BitAnd, BitAndAssign, BitOr, BitOrAssign, BitXor, BitXorAssign, Not};
 
 macro_rules! field_impl {
-    ( $field:ident, $int:ty, $prime:expr ) => {
+    ( $field:ident, $int:ty, $prime:expr, $type_str:expr ) => {
         use super::*;
 
         #[derive(Clone, Copy, PartialEq)]
@@ -13,6 +13,7 @@
             const PRIME: Self::Integer = $prime;
             const ZERO: Self = $field(0);
             const ONE: Self = $field(1);
+            const TYPE_STR: &'static str = $type_str;
         }
 
         impl std::ops::Add for $field {
@@ -148,14 +149,6 @@
                 $field::ONE.serialize(&mut buf).unwrap();
             }
 
-<<<<<<< HEAD
-impl Field for Fp2 {
-    type Integer = u8;
-    const PRIME: Self::Integer = 2;
-    const ZERO: Self = Fp2(0);
-    const ONE: Self = Fp2(1);
-    const TYPE_STR: &'static str = "fp2";
-=======
             proptest! {
 
                 #[test]
@@ -187,11 +180,10 @@
             }
         }
     };
->>>>>>> 2b9a51d1
 }
 
 mod fp2 {
-    field_impl! { Fp2, u8, 2 }
+    field_impl! { Fp2, u8, 2 , "fp2" }
 
     impl BinaryField for Fp2 {}
 
@@ -252,20 +244,10 @@
     mod specialized_tests {
         use super::*;
 
-<<<<<<< HEAD
-impl Field for Fp31 {
-    type Integer = u8;
-    const PRIME: Self::Integer = 31;
-    const ZERO: Self = Fp31(0);
-    const ONE: Self = Fp31(1);
-    const TYPE_STR: &'static str = "fp31";
-}
-=======
         #[test]
         fn fp2() {
             let x = Fp2::from(false);
             let y = Fp2::from(true);
->>>>>>> 2b9a51d1
 
             assert_eq!(Fp2(1), x + y);
             assert_eq!(Fp2(0), x * y);
@@ -276,14 +258,6 @@
             assert_eq!(Fp2(0), x);
         }
 
-<<<<<<< HEAD
-impl Field for Fp32BitPrime {
-    type Integer = u32;
-    const PRIME: Self::Integer = 4_294_967_291; // 2^32 - 5
-    const ZERO: Self = Fp32BitPrime(0);
-    const ONE: Self = Fp32BitPrime(1);
-    const TYPE_STR: &'static str = "fp32_bit_prime";
-=======
         #[test]
         fn fp2_binary_op() {
             let zero = Fp2::ZERO;
@@ -316,11 +290,10 @@
             assert_eq!(zero, !Fp2::from(31_u128));
         }
     }
->>>>>>> 2b9a51d1
 }
 
 mod fp31 {
-    field_impl! { Fp31, u8, 31 }
+    field_impl! { Fp31, u8, 31, "fp31" }
 
     #[cfg(all(test, not(feature = "shuttle")))]
     mod specialized_tests {
@@ -343,7 +316,7 @@
 }
 
 mod fp32bit {
-    field_impl! { Fp32BitPrime, u32, 4_294_967_291 }
+    field_impl! { Fp32BitPrime, u32, 4_294_967_291, "fp32_bit_prime" }
 
     #[cfg(all(test, not(feature = "shuttle")))]
     mod specialized_tests {
