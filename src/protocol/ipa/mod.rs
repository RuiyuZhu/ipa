--- conflicted
+++ resolved
@@ -1012,17 +1012,10 @@
         const RECORDS_SENT_MALICIOUS_BASELINE_CAP_3: u64 = 46818;
 
         /// empirical value as of Feb 24, 2023.
-<<<<<<< HEAD
-        const RECORDS_SENT_SEMI_HONEST_BASELINE_CAP_1: u64 = 13614;
+        const RECORDS_SENT_SEMI_HONEST_BASELINE_CAP_1: u64 = 13596;
 
         /// empirical value as of Feb 24, 2023.
-        const RECORDS_SENT_MALICIOUS_BASELINE_CAP_1: u64 = 33591;
-=======
-        const RECORDS_SENT_SEMI_HONEST_BASELINE_CAP_1: u64 = 13611;
-
-        /// empirical value as of Feb 24, 2023.
-        const RECORDS_SENT_MALICIOUS_BASELINE_CAP_1: u64 = 33585;
->>>>>>> 6a6226ed
+        const RECORDS_SENT_MALICIOUS_BASELINE_CAP_1: u64 = 33555;
 
         let records: Vec<GenericReportTestInput<Fp32BitPrime, MatchKey, BreakdownKey>> = ipa_test_input!(
             [
