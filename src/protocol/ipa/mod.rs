use crate::{
    error::Error,
    ff::{Field, GaloisField, Serializable},
    helpers::Role,
    protocol::{
        attribution::{input::MCAggregateCreditOutputRow, malicious, semi_honest},
        basics::Reshare,
        context::{
            malicious::IPAModulusConvertedInputRowWrapper, Context, MaliciousContext,
            SemiHonestContext,
        },
        malicious::MaliciousValidator,
        modulus_conversion::{combine_slices, convert_all_bits, convert_all_bits_local},
        sort::{
            apply_sort::apply_sort_permutation,
            generate_permutation::{
                generate_permutation_and_reveal_shuffled,
                malicious_generate_permutation_and_reveal_shuffled,
            },
        },
        BasicProtocols, RecordId, Substep,
    },
    secret_sharing::{
        replicated::{
            malicious::AdditiveShare as MaliciousReplicated,
            semi_honest::{AdditiveShare as Replicated, XorShare as XorReplicated},
        },
        Linear as LinearSecretSharing,
    },
};

use async_trait::async_trait;
use futures::future::{try_join, try_join3};
use generic_array::{ArrayLength, GenericArray};
use std::{marker::PhantomData, ops::Add};
use typenum::Unsigned;

#[derive(Debug, Clone, Copy, PartialEq, Eq, Hash)]
pub enum Step {
    ModulusConversionForMatchKeys,
    ModulusConversionForBreakdownKeys,
    GenSortPermutationFromMatchKeys,
    ApplySortPermutation,
    AfterConvertAllBits,
}

impl Substep for Step {}

impl AsRef<str> for Step {
    fn as_ref(&self) -> &str {
        match self {
            Self::ModulusConversionForMatchKeys => "mod_conv_match_key",
            Self::ModulusConversionForBreakdownKeys => "mod_conv_breakdown_key",
            Self::GenSortPermutationFromMatchKeys => "gen_sort_permutation_from_match_keys",
            Self::ApplySortPermutation => "apply_sort_permutation",
            Self::AfterConvertAllBits => "after_convert_all_bits",
        }
    }
}

pub enum IPAInputRowResharableStep {
    MatchKeyShares,
    TriggerBit,
    BreakdownKey,
    TriggerValue,
}

impl Substep for IPAInputRowResharableStep {}

impl AsRef<str> for IPAInputRowResharableStep {
    fn as_ref(&self) -> &str {
        match self {
            Self::MatchKeyShares => "match_key_shares",
            Self::TriggerBit => "is_trigger_bit",
            Self::BreakdownKey => "breakdown_key",
            Self::TriggerValue => "trigger_value",
        }
    }
}

#[derive(Debug)]
#[cfg_attr(test, derive(Clone, PartialEq, Eq))]
pub struct IPAInputRow<F: Field, MK: GaloisField, BK: GaloisField> {
    pub mk_shares: XorReplicated<MK>,
    pub is_trigger_bit: Replicated<F>,
    pub breakdown_key: XorReplicated<BK>,
    pub trigger_value: Replicated<F>,
}

impl<F: Field, MK: GaloisField, BK: GaloisField> Serializable for IPAInputRow<F, MK, BK>
where
    XorReplicated<BK>: Serializable,
    XorReplicated<MK>: Serializable,
    Replicated<F>: Serializable,
    <XorReplicated<BK> as Serializable>::Size: Add<<Replicated<F> as Serializable>::Size>,
    <Replicated<F> as Serializable>::Size:
        Add<
            <<XorReplicated<BK> as Serializable>::Size as Add<
                <Replicated<F> as Serializable>::Size,
            >>::Output,
        >,
    <XorReplicated<MK> as Serializable>::Size: Add<
        <<Replicated<F> as Serializable>::Size as Add<
            <<XorReplicated<BK> as Serializable>::Size as Add<
                <Replicated<F> as Serializable>::Size,
            >>::Output,
        >>::Output,
    >,
    <<XorReplicated<MK> as Serializable>::Size as Add<
        <<Replicated<F> as Serializable>::Size as Add<
            <<XorReplicated<BK> as Serializable>::Size as Add<
                <Replicated<F> as Serializable>::Size,
            >>::Output,
        >>::Output,
    >>::Output: ArrayLength<u8>,
{
    type Size = <<XorReplicated<MK> as Serializable>::Size as Add<
        <<Replicated<F> as Serializable>::Size as Add<
            <<XorReplicated<BK> as Serializable>::Size as Add<
                <Replicated<F> as Serializable>::Size,
            >>::Output,
        >>::Output,
    >>::Output;

    fn serialize(self, buf: &mut GenericArray<u8, Self::Size>) {
        let mk_sz = <XorReplicated<MK> as Serializable>::Size::USIZE;
        let bk_sz = <XorReplicated<BK> as Serializable>::Size::USIZE;
        let f_sz = <Replicated<F> as Serializable>::Size::USIZE;

        self.mk_shares
            .serialize(GenericArray::from_mut_slice(&mut buf[..mk_sz]));
        self.is_trigger_bit
            .serialize(GenericArray::from_mut_slice(&mut buf[mk_sz..mk_sz + f_sz]));
        self.breakdown_key.serialize(GenericArray::from_mut_slice(
            &mut buf[mk_sz + f_sz..mk_sz + f_sz + bk_sz],
        ));
        self.trigger_value.serialize(GenericArray::from_mut_slice(
            &mut buf[mk_sz + f_sz + bk_sz..],
        ));
    }

    fn deserialize(buf: &GenericArray<u8, Self::Size>) -> Self {
        let mk_sz = <XorReplicated<MK> as Serializable>::Size::USIZE;
        let bk_sz = <XorReplicated<BK> as Serializable>::Size::USIZE;
        let f_sz = <Replicated<F> as Serializable>::Size::USIZE;

        let mk_shares = XorReplicated::<MK>::deserialize(GenericArray::from_slice(&buf[..mk_sz]));
        let is_trigger_bit =
            Replicated::<F>::deserialize(GenericArray::from_slice(&buf[mk_sz..mk_sz + f_sz]));
        let breakdown_key = XorReplicated::<BK>::deserialize(GenericArray::from_slice(
            &buf[mk_sz + f_sz..mk_sz + f_sz + bk_sz],
        ));
        let trigger_value =
            Replicated::<F>::deserialize(GenericArray::from_slice(&buf[mk_sz + f_sz + bk_sz..]));
        Self {
            mk_shares,
            is_trigger_bit,
            breakdown_key,
            trigger_value,
        }
    }
}

impl<F: Field, MK: GaloisField, BK: GaloisField> IPAInputRow<F, MK, BK>
where
    IPAInputRow<F, MK, BK>: Serializable,
{
    /// Splits the given slice into chunks aligned with the size of this struct and returns an
    /// iterator that produces deserialized instances.
    ///
    /// ## Panics
    /// Panics if the slice buffer is not aligned with the size of this struct.
    pub fn from_byte_slice(input: &[u8]) -> impl Iterator<Item = Self> + '_ {
        assert_eq!(
            0,
            input.len() % <IPAInputRow<F, MK, BK> as Serializable>::Size::USIZE,
            "input is not aligned"
        );
        input
            .chunks(<IPAInputRow<F, MK, BK> as Serializable>::Size::USIZE)
            .map(|chunk| IPAInputRow::<F, MK, BK>::deserialize(GenericArray::from_slice(chunk)))
    }
}

pub struct IPAModulusConvertedInputRow<F: Field, T: LinearSecretSharing<F>> {
    pub mk_shares: Vec<T>,
    pub is_trigger_bit: T,
    pub breakdown_key: Vec<T>,
    pub trigger_value: T,
    _marker: PhantomData<F>,
}

impl<F: Field, T: LinearSecretSharing<F>> IPAModulusConvertedInputRow<F, T> {
    pub fn new(
        mk_shares: Vec<T>,
        is_trigger_bit: T,
        breakdown_key: Vec<T>,
        trigger_value: T,
    ) -> Self {
        Self {
            mk_shares,
            is_trigger_bit,
            breakdown_key,
            trigger_value,
            _marker: PhantomData,
        }
    }
}

#[async_trait]
impl<F, T, C> Reshare<C, RecordId> for IPAModulusConvertedInputRow<F, T>
where
    F: Field,
    T: LinearSecretSharing<F> + Reshare<C, RecordId>,
    C: Context,
{
    async fn reshare<'fut>(
        &self,
        ctx: C,
        record_id: RecordId,
        to_helper: Role,
    ) -> Result<Self, Error>
    where
        C: 'fut,
    {
        let f_mk_shares = self.mk_shares.reshare(
            ctx.narrow(&IPAInputRowResharableStep::MatchKeyShares),
            record_id,
            to_helper,
        );
        let f_is_trigger_bit = self.is_trigger_bit.reshare(
            ctx.narrow(&IPAInputRowResharableStep::TriggerBit),
            record_id,
            to_helper,
        );
        let f_breakdown_key = self.breakdown_key.reshare(
            ctx.narrow(&IPAInputRowResharableStep::BreakdownKey),
            record_id,
            to_helper,
        );
        let f_trigger_value = self.trigger_value.reshare(
            ctx.narrow(&IPAInputRowResharableStep::TriggerValue),
            record_id,
            to_helper,
        );

        let (mk_shares, breakdown_key, (is_trigger_bit, trigger_value)) = try_join3(
            f_mk_shares,
            f_breakdown_key,
            try_join(f_is_trigger_bit, f_trigger_value),
        )
        .await?;

        Ok(IPAModulusConvertedInputRow::new(
            mk_shares,
            is_trigger_bit,
            breakdown_key,
            trigger_value,
        ))
    }
}

/// # Errors
/// Propagates errors from multiplications
/// # Panics
/// Propagates errors from multiplications
pub async fn ipa<F, MK, BK>(
    ctx: SemiHonestContext<'_>,
    input_rows: &[IPAInputRow<F, MK, BK>],
    per_user_credit_cap: u32,
    max_breakdown_key: u32,
    num_multi_bits: u32,
) -> Result<Vec<MCAggregateCreditOutputRow<F, Replicated<F>, BK>>, Error>
where
    F: Field,
    MK: GaloisField,
    BK: GaloisField,
    Replicated<F>: Serializable,
{
    let (mk_shares, bk_shares): (Vec<_>, Vec<_>) = input_rows
        .iter()
        .map(|x| (x.mk_shares.clone(), x.breakdown_key.clone()))
        .unzip();

    // TODO (richaj) need to revisit convert_all_bits and make it return iterator on a slice for sort
    // or, a complete slice for breakdown keys. For now, converted_bk_shares has just 1 slice inside
    // the outermost vector
    // Breakdown key modulus conversion
    let mut converted_bk_shares = convert_all_bits(
        &ctx.narrow(&Step::ModulusConversionForBreakdownKeys),
        &convert_all_bits_local(ctx.role(), bk_shares.into_iter()),
        BK::BITS,
        BK::BITS,
    )
    .await
    .unwrap();
    let converted_bk_shares = converted_bk_shares.pop().unwrap();

    // Match key modulus conversion, and then sort
    let converted_mk_shares = convert_all_bits(
        &ctx.narrow(&Step::ModulusConversionForMatchKeys),
        &convert_all_bits_local(ctx.role(), mk_shares.into_iter()),
        MK::BITS,
        num_multi_bits,
    )
    .await
    .unwrap();

    let sort_permutation = generate_permutation_and_reveal_shuffled(
        ctx.narrow(&Step::GenSortPermutationFromMatchKeys),
        converted_mk_shares.iter(),
    )
    .await
    .unwrap();

    let converted_mk_shares = combine_slices(&converted_mk_shares, MK::BITS);

    let combined_match_keys_and_sidecar_data =
        std::iter::zip(converted_mk_shares, converted_bk_shares)
            .zip(input_rows)
            .map(|((mk_shares, bk_shares), input_row)| {
                IPAModulusConvertedInputRow::new(
                    mk_shares,
                    input_row.is_trigger_bit.clone(),
                    bk_shares,
                    input_row.trigger_value.clone(),
                )
            })
            .collect::<Vec<_>>();

    let sorted_rows = apply_sort_permutation(
        ctx.narrow(&Step::ApplySortPermutation),
        combined_match_keys_and_sidecar_data,
        &sort_permutation,
    )
    .await
    .unwrap();

    semi_honest::secure_attribution(
        ctx,
        sorted_rows,
        per_user_credit_cap,
        max_breakdown_key,
        num_multi_bits,
    )
    .await
}

/// Malicious IPA
/// We return `Replicated<F>` as output since there is compute after this and in `aggregate_credit`, last communication operation was sort
/// # Errors
/// Propagates errors from multiplications
/// # Panics
/// Propagates errors from multiplications
#[allow(dead_code, clippy::too_many_lines)]
pub async fn ipa_malicious<'a, F, MK, BK>(
    sh_ctx: SemiHonestContext<'a>,
    input_rows: &[IPAInputRow<F, MK, BK>],
    per_user_credit_cap: u32,
    max_breakdown_key: u32,
    num_multi_bits: u32,
) -> Result<Vec<MCAggregateCreditOutputRow<F, Replicated<F>, BK>>, Error>
where
    F: Field,
    MK: GaloisField,
    BK: GaloisField,
    MaliciousReplicated<F>: Serializable + BasicProtocols<MaliciousContext<'a, F>, F>,
    Replicated<F>: Serializable + BasicProtocols<SemiHonestContext<'a>, F>,
{
    let malicious_validator = MaliciousValidator::new(sh_ctx.clone());
    let m_ctx = malicious_validator.context();

    let (mk_shares, bk_shares): (Vec<_>, Vec<_>) = input_rows
        .iter()
        .map(|x| (x.mk_shares.clone(), x.breakdown_key.clone()))
        .unzip();

    // Match key modulus conversion, and then sort
    let converted_mk_shares = convert_all_bits(
        &m_ctx.narrow(&Step::ModulusConversionForMatchKeys),
        &m_ctx
            .upgrade(convert_all_bits_local(m_ctx.role(), mk_shares.into_iter()))
            .await?,
        MK::BITS,
        num_multi_bits,
    )
    .await
    .unwrap();

    //Validate before calling sort with downgraded context
    let converted_mk_shares = malicious_validator.validate(converted_mk_shares).await?;

    let sort_permutation = malicious_generate_permutation_and_reveal_shuffled(
        sh_ctx.narrow(&Step::GenSortPermutationFromMatchKeys),
        converted_mk_shares.iter(),
    )
    .await
    .unwrap();

    let malicious_validator = MaliciousValidator::new(sh_ctx.narrow(&Step::AfterConvertAllBits));
    let m_ctx = malicious_validator.context();

    let converted_mk_shares = combine_slices(&converted_mk_shares, MK::BITS);

    // Breakdown key modulus conversion
    let mut converted_bk_shares = convert_all_bits(
        &m_ctx.narrow(&Step::ModulusConversionForBreakdownKeys),
        &m_ctx
            .narrow(&Step::ModulusConversionForBreakdownKeys)
            .upgrade(convert_all_bits_local(m_ctx.role(), bk_shares.into_iter()))
            .await?,
        BK::BITS,
        BK::BITS,
    )
    .await
    .unwrap();

    let converted_bk_shares = converted_bk_shares.pop().unwrap();

    let intermediate = converted_mk_shares
        .zip(input_rows)
        .map(|(mk_shares, input_row)| {
            IPAModulusConvertedInputRowWrapper::new(
                mk_shares,
                input_row.is_trigger_bit.clone(),
                input_row.trigger_value.clone(),
            )
        })
        .collect::<Vec<_>>();

    let intermediate = m_ctx.upgrade(intermediate).await?;

    let combined_match_keys_and_sidecar_data = intermediate
        .into_iter()
        .zip(converted_bk_shares)
        .map(
            |(one_row, bk_shares)| IPAModulusConvertedInputRow::<F, MaliciousReplicated<F>> {
                mk_shares: one_row.mk_shares,
                is_trigger_bit: one_row.is_trigger_bit,
                trigger_value: one_row.trigger_value,
                breakdown_key: bk_shares,
                _marker: PhantomData,
            },
        )
        .collect::<Vec<_>>();

    let sorted_rows = apply_sort_permutation(
        m_ctx.narrow(&Step::ApplySortPermutation),
        combined_match_keys_and_sidecar_data,
        &sort_permutation,
    )
    .await
    .unwrap();

    malicious::secure_attribution(
        sh_ctx,
        malicious_validator,
        sorted_rows,
        per_user_credit_cap,
        max_breakdown_key,
        num_multi_bits,
    )
    .await
}

#[cfg(all(test, not(feature = "shuttle")))]
pub mod tests {
    use super::{ipa, ipa_malicious, IPAInputRow};
    use crate::{
        ff::{Field, Fp31, Fp32BitPrime, GaloisField, Serializable},
        helpers::GatewayConfig,
        ipa_test_input,
        protocol::{BreakdownKey, MatchKey},
        secret_sharing::IntoShares,
        telemetry::metrics::RECORDS_SENT,
        test_fixture::{
            input::GenericReportTestInput,
            ipa::{
                generate_random_user_records_in_reverse_chronological_order, test_ipa,
                update_expected_output_for_user,
            },
            IpaSecurityModel, Reconstruct, Runner, TestWorld, TestWorldConfig,
        },
    };
    use generic_array::GenericArray;
    use proptest::{
        proptest,
        test_runner::{RngAlgorithm, TestRng},
    };
    use rand::{rngs::StdRng, thread_rng, Rng};
    use rand_core::SeedableRng;
    use typenum::Unsigned;

    #[tokio::test]
    #[allow(clippy::missing_panics_doc)]
    pub async fn semi_honest() {
        const COUNT: usize = 7;
        const PER_USER_CAP: u32 = 3;
        const EXPECTED: &[[u128; 2]] = &[
            [0, 0],
            [1, 2],
            [2, 3],
            [3, 0],
            [4, 0],
            [5, 0],
            [6, 0],
            [7, 0],
        ];
        const MAX_BREAKDOWN_KEY: u32 = 8;
        const NUM_MULTI_BITS: u32 = 3;

        let world = TestWorld::default();

        let records: Vec<GenericReportTestInput<_, MatchKey, BreakdownKey>> = ipa_test_input!(
            [
                { match_key: 12345, is_trigger_report: 0, breakdown_key: 1, trigger_value: 0 },
                { match_key: 12345, is_trigger_report: 0, breakdown_key: 2, trigger_value: 0 },
                { match_key: 68362, is_trigger_report: 0, breakdown_key: 1, trigger_value: 0 },
                { match_key: 12345, is_trigger_report: 1, breakdown_key: 0, trigger_value: 5 },
                { match_key: 68362, is_trigger_report: 1, breakdown_key: 0, trigger_value: 2 },
            ];
            (Fp31, MatchKey, BreakdownKey)
        );

        let result: Vec<GenericReportTestInput<_, MatchKey, BreakdownKey>> = world
            .semi_honest(records, |ctx, input_rows| async move {
                ipa::<Fp31, MatchKey, BreakdownKey>(
                    ctx,
                    &input_rows,
                    PER_USER_CAP,
                    MAX_BREAKDOWN_KEY,
                    NUM_MULTI_BITS,
                )
                .await
                .unwrap()
            })
            .await
            .reconstruct();

        assert_eq!(EXPECTED.len(), result.len());

        for (i, expected) in EXPECTED.iter().enumerate() {
            assert_eq!(
                *expected,
                [
                    result[i].breakdown_key.as_u128(),
                    result[i].trigger_value.as_u128()
                ]
            );
        }
    }

    #[tokio::test]
    async fn malicious() {
        const COUNT: usize = 5;
        const PER_USER_CAP: u32 = 3;
        const EXPECTED: &[[u128; 2]] = &[[0, 0], [1, 2], [2, 3]];
        const MAX_BREAKDOWN_KEY: u32 = 3;
        const NUM_MULTI_BITS: u32 = 3;

        let world = TestWorld::default();

        let records: Vec<GenericReportTestInput<Fp31, MatchKey, BreakdownKey>> = ipa_test_input!(
            [
                { match_key: 12345, is_trigger_report: 0, breakdown_key: 1, trigger_value: 0 },
                { match_key: 12345, is_trigger_report: 0, breakdown_key: 2, trigger_value: 0 },
                { match_key: 68362, is_trigger_report: 0, breakdown_key: 1, trigger_value: 0 },
                { match_key: 12345, is_trigger_report: 1, breakdown_key: 0, trigger_value: 5 },
                { match_key: 68362, is_trigger_report: 1, breakdown_key: 0, trigger_value: 2 },
            ];
            (Fp31, MatchKey, BreakdownKey)
        );

        let result: Vec<GenericReportTestInput<_, MatchKey, BreakdownKey>> = world
            .semi_honest(records, |ctx, input_rows| async move {
                ipa_malicious::<_, MatchKey, BreakdownKey>(
                    ctx,
                    &input_rows,
                    PER_USER_CAP,
                    MAX_BREAKDOWN_KEY,
                    NUM_MULTI_BITS,
                )
                .await
                .unwrap()
            })
            .await
            .reconstruct();
        assert_eq!(EXPECTED.len(), result.len());

        for (i, expected) in EXPECTED.iter().enumerate() {
            assert_eq!(
                *expected,
                [
                    result[i].breakdown_key.as_u128(),
                    result[i].trigger_value.as_u128()
                ]
            );
        }
    }

    #[tokio::test]
    async fn cap_of_one() {
        const PER_USER_CAP: u32 = 1;
        const EXPECTED: &[[u128; 2]] = &[[0, 0], [1, 1], [2, 0], [3, 0], [4, 0], [5, 1], [6, 1]];
        const MAX_BREAKDOWN_KEY: u32 = 7;
        const NUM_MULTI_BITS: u32 = 3;

        let world = TestWorld::default();

        let records: Vec<GenericReportTestInput<Fp31, MatchKey, BreakdownKey>> = ipa_test_input!(
            [
                { match_key: 12345, is_trigger_report: 0, breakdown_key: 0, trigger_value: 0 }, // Irrelevant
                { match_key: 12345, is_trigger_report: 0, breakdown_key: 1, trigger_value: 0 }, // A
                { match_key: 68362, is_trigger_report: 0, breakdown_key: 2, trigger_value: 0 }, // B
                { match_key: 12345, is_trigger_report: 1, breakdown_key: 0, trigger_value: 0 }, // This will be attributed to A
                { match_key: 77777, is_trigger_report: 1, breakdown_key: 1, trigger_value: 0 }, // Irrelevant
                { match_key: 68362, is_trigger_report: 1, breakdown_key: 0, trigger_value: 0 }, // This will be attributed to B, but will be capped
                { match_key: 12345, is_trigger_report: 1, breakdown_key: 0, trigger_value: 0 }, // Irrelevant
                { match_key: 68362, is_trigger_report: 0, breakdown_key: 3, trigger_value: 0 }, // C
                { match_key: 77777, is_trigger_report: 0, breakdown_key: 4, trigger_value: 0 }, // Irrelevant
                { match_key: 68362, is_trigger_report: 1, breakdown_key: 0, trigger_value: 0 }, // This will be attributed to C, but will be capped
                { match_key: 81818, is_trigger_report: 0, breakdown_key: 6, trigger_value: 0 }, // E
                { match_key: 68362, is_trigger_report: 1, breakdown_key: 0, trigger_value: 0 }, // Irrelevant
                { match_key: 81818, is_trigger_report: 1, breakdown_key: 0, trigger_value: 0 }, // This will be attributed to E
                { match_key: 68362, is_trigger_report: 0, breakdown_key: 5, trigger_value: 0 }, // D
                { match_key: 99999, is_trigger_report: 0, breakdown_key: 6, trigger_value: 0 }, // Irrelevant
                { match_key: 68362, is_trigger_report: 1, breakdown_key: 0, trigger_value: 0 }, // This will be attributed to D

            ];
            (Fp31, MatchKey, BreakdownKey)
        );

        let result: Vec<GenericReportTestInput<Fp31, MatchKey, BreakdownKey>> = world
            .semi_honest(records.clone(), |ctx, input_rows| async move {
                ipa::<Fp31, MatchKey, BreakdownKey>(
                    ctx,
                    &input_rows,
                    PER_USER_CAP,
                    MAX_BREAKDOWN_KEY,
                    NUM_MULTI_BITS,
                )
                .await
                .unwrap()
            })
            .await
            .reconstruct();

        assert_eq!(EXPECTED.len(), result.len());

        for (i, expected) in EXPECTED.iter().enumerate() {
            assert_eq!(
                *expected,
                [
                    result[i].breakdown_key.as_u128(),
                    result[i].trigger_value.as_u128()
                ]
            );
        }

        let result: Vec<GenericReportTestInput<_, MatchKey, BreakdownKey>> = world
            .semi_honest(records, |ctx, input_rows| async move {
                ipa_malicious::<_, MatchKey, BreakdownKey>(
                    ctx,
                    &input_rows,
                    PER_USER_CAP,
                    MAX_BREAKDOWN_KEY,
                    NUM_MULTI_BITS,
                )
                .await
                .unwrap()
            })
            .await
            .reconstruct();

        assert_eq!(EXPECTED.len(), result.len());

        for (i, expected) in EXPECTED.iter().enumerate() {
            assert_eq!(
                *expected,
                [
                    result[i].breakdown_key.as_u128(),
                    result[i].trigger_value.as_u128()
                ]
            );
        }
    }

    #[tokio::test]
    #[allow(clippy::missing_panics_doc)]
    pub async fn random_ipa_check() {
        const MAX_BREAKDOWN_KEY: u32 = 64;
        const MAX_TRIGGER_VALUE: u32 = 5;
        const NUM_USERS: usize = 8;
        const MAX_RECORDS_PER_USER: usize = 8;
        const NUM_MULTI_BITS: u32 = 3;

        let random_seed = thread_rng().gen();
        println!("Using random seed: {random_seed}");
        let mut rng = StdRng::seed_from_u64(random_seed);

        let mut random_user_records = Vec::with_capacity(NUM_USERS);
        for _ in 0..NUM_USERS {
            let records_for_user = generate_random_user_records_in_reverse_chronological_order(
                &mut rng,
                MAX_RECORDS_PER_USER,
                MAX_BREAKDOWN_KEY,
                MAX_TRIGGER_VALUE,
            );
            random_user_records.push(records_for_user);
        }
        let mut raw_data = random_user_records.concat();

        // Sort the records in chronological order
        // This is part of the IPA spec. Callers should do this before sending a batch of records in for processing.
        raw_data.sort_unstable_by(|a, b| a.timestamp.cmp(&b.timestamp));
        let config = TestWorldConfig {
            gateway_config: GatewayConfig::symmetric_buffers(raw_data.len().clamp(4, 1024)),
            ..Default::default()
        };

        let world = TestWorld::new_with(config);

        for per_user_cap in [1, 3] {
            let mut expected_results = vec![0_u32; MAX_BREAKDOWN_KEY.try_into().unwrap()];

            for records_for_user in &random_user_records {
                update_expected_output_for_user(
                    records_for_user,
                    &mut expected_results,
                    per_user_cap,
                );
            }

            test_ipa(
                &world,
                &raw_data,
                &expected_results,
                per_user_cap,
                MAX_BREAKDOWN_KEY,
                IpaSecurityModel::SemiHonest,
            )
            .await;
        }
    }

    fn serde_internal(
        match_key: u64,
        trigger_bit: u128,
        breakdown_key: u128,
        trigger_value: u128,
        seed: u128,
    ) {
        // xorshift requires 16 byte seed and that's why it is picked here
        let mut rng = TestRng::from_seed(RngAlgorithm::XorShift, &seed.to_le_bytes());
        let reports: Vec<GenericReportTestInput<Fp31, MatchKey, BreakdownKey>> = ipa_test_input!(
            [
                { match_key: match_key, is_trigger_report: trigger_bit, breakdown_key: breakdown_key, trigger_value: trigger_value },
            ];
            (Fp31, MatchKey, BreakdownKey)
        );
        let [a, b, ..]: [IPAInputRow<Fp31, MatchKey, BreakdownKey>; 3] =
            reports[0].share_with(&mut rng);

        let mut buf =
            vec![0u8; 2 * <IPAInputRow<Fp31, MatchKey, BreakdownKey> as Serializable>::Size::USIZE];
        a.clone().serialize(GenericArray::from_mut_slice(
            &mut buf[..<IPAInputRow<Fp31, MatchKey, BreakdownKey> as Serializable>::Size::USIZE],
        ));
        b.clone().serialize(GenericArray::from_mut_slice(
            &mut buf[<IPAInputRow<Fp31, MatchKey, BreakdownKey> as Serializable>::Size::USIZE..],
        ));

        assert_eq!(
            vec![a, b],
            IPAInputRow::<Fp31, MatchKey, BreakdownKey>::from_byte_slice(&buf).collect::<Vec<_>>()
        );
    }

    proptest! {
        #[test]
        fn serde(match_key in 0..u64::MAX, trigger_bit in 0..u128::MAX, breakdown_key in 0..u128::MAX, trigger_value in 0..u128::MAX, seed in 0..u128::MAX) {
            serde_internal(match_key, trigger_bit, breakdown_key, trigger_value, seed);
        }
    }

    /// Ensures that our communication numbers don't go above the baseline.
    /// Prints a warning if they are currently below, so someone needs to adjust the baseline
    /// inside this test.
    ///
    /// It is possible to increase the number too if there is a good reason for it. This is a
    /// "catch all" type of test to make sure we don't miss an accidental regression.
    #[tokio::test]
    pub async fn communication_baseline() {
        const MAX_BREAKDOWN_KEY: u32 = 3;
        const NUM_MULTI_BITS: u32 = 3;

        /// empirical value as of Mar 8, 2023.
        const RECORDS_SENT_SEMI_HONEST_BASELINE_CAP_3: u64 = 15453;

        /// empirical value as of Mar 8, 2023.
        const RECORDS_SENT_MALICIOUS_BASELINE_CAP_3: u64 = 38400;

        /// empirical value as of Feb 27, 2023.
        const RECORDS_SENT_SEMI_HONEST_BASELINE_CAP_1: u64 = 11784;

        /// empirical value as of Feb 28, 2023.
        const RECORDS_SENT_MALICIOUS_BASELINE_CAP_1: u64 = 29046;

        let records: Vec<GenericReportTestInput<Fp32BitPrime, MatchKey, BreakdownKey>> = ipa_test_input!(
            [
                { match_key: 12345, is_trigger_report: 0, breakdown_key: 1, trigger_value: 0 },
                { match_key: 12345, is_trigger_report: 0, breakdown_key: 2, trigger_value: 0 },
                { match_key: 68362, is_trigger_report: 0, breakdown_key: 1, trigger_value: 0 },
                { match_key: 12345, is_trigger_report: 1, breakdown_key: 0, trigger_value: 5 },
                { match_key: 68362, is_trigger_report: 1, breakdown_key: 0, trigger_value: 2 },
                { match_key: 12345, is_trigger_report: 0, breakdown_key: 2, trigger_value: 0 },
                { match_key: 68362, is_trigger_report: 0, breakdown_key: 1, trigger_value: 0 },
                { match_key: 12345, is_trigger_report: 1, breakdown_key: 0, trigger_value: 3 },
                { match_key: 68362, is_trigger_report: 1, breakdown_key: 0, trigger_value: 4 },
            ];
            (Fp32BitPrime, MatchKey, BreakdownKey)
        );

        for per_user_cap in [1, 3] {
<<<<<<< HEAD
            let world = TestWorld::new_with(*TestWorldConfig::default().enable_metrics());
=======
            let world = TestWorld::new_with(TestWorldConfig::default().enable_metrics()).await;
>>>>>>> 7e5776fc

            let _: Vec<GenericReportTestInput<Fp32BitPrime, MatchKey, BreakdownKey>> = world
                .semi_honest(records.clone(), |ctx, input_rows| async move {
                    ipa::<Fp32BitPrime, MatchKey, BreakdownKey>(
                        ctx,
                        &input_rows,
                        per_user_cap,
                        MAX_BREAKDOWN_KEY,
                        NUM_MULTI_BITS,
                    )
                    .await
                    .unwrap()
                })
                .await
                .reconstruct();

            let snapshot = world.metrics_snapshot();
            let records_sent = snapshot.get_counter(RECORDS_SENT);
            let semi_honest_baseline = if per_user_cap == 1 {
                RECORDS_SENT_SEMI_HONEST_BASELINE_CAP_1
            } else {
                RECORDS_SENT_SEMI_HONEST_BASELINE_CAP_3
            };
            assert!(records_sent <= semi_honest_baseline,
                "Baseline for semi-honest IPA (cap = {per_user_cap}) has DEGRADED! Expected {semi_honest_baseline}, got {records_sent}.");

            if records_sent < semi_honest_baseline {
                tracing::warn!("Baseline for semi-honest IPA (cap = {per_user_cap}) has improved! Expected {semi_honest_baseline}, got {records_sent}. \
                                Consider adjusting the baseline, so the gains won't be accidentally offset by a regression.");
            }

<<<<<<< HEAD
            let world = TestWorld::new_with(*TestWorldConfig::default().enable_metrics());
=======
            let world = TestWorld::new_with(TestWorldConfig::default().enable_metrics()).await;
>>>>>>> 7e5776fc

            let _ = world
                .semi_honest(records.clone(), |ctx, input_rows| async move {
                    ipa_malicious::<Fp32BitPrime, MatchKey, BreakdownKey>(
                        ctx,
                        &input_rows,
                        per_user_cap,
                        MAX_BREAKDOWN_KEY,
                        NUM_MULTI_BITS,
                    )
                    .await
                    .unwrap()
                })
                .await;

            let snapshot = world.metrics_snapshot();
            let records_sent = snapshot.get_counter(RECORDS_SENT);
            let malicious_baseline = if per_user_cap == 1 {
                RECORDS_SENT_MALICIOUS_BASELINE_CAP_1
            } else {
                RECORDS_SENT_MALICIOUS_BASELINE_CAP_3
            };

            if records_sent < malicious_baseline {
                tracing::warn!("Baseline for malicious IPA (cap = {per_user_cap}) has improved! Expected {malicious_baseline}, got {records_sent}.\
                Strongly consider adjusting the baseline, so the gains won't be accidentally offset by a regression.");
            }

            assert!(records_sent <= malicious_baseline,
                "Baseline for malicious IPA (cap = {per_user_cap}) has DEGRADED! Expected {malicious_baseline}, got {records_sent}.");
        }
    }
}<|MERGE_RESOLUTION|>--- conflicted
+++ resolved
@@ -822,11 +822,7 @@
         );
 
         for per_user_cap in [1, 3] {
-<<<<<<< HEAD
-            let world = TestWorld::new_with(*TestWorldConfig::default().enable_metrics());
-=======
-            let world = TestWorld::new_with(TestWorldConfig::default().enable_metrics()).await;
->>>>>>> 7e5776fc
+            let world = TestWorld::new_with(TestWorldConfig::default().enable_metrics());
 
             let _: Vec<GenericReportTestInput<Fp32BitPrime, MatchKey, BreakdownKey>> = world
                 .semi_honest(records.clone(), |ctx, input_rows| async move {
@@ -858,11 +854,7 @@
                                 Consider adjusting the baseline, so the gains won't be accidentally offset by a regression.");
             }
 
-<<<<<<< HEAD
-            let world = TestWorld::new_with(*TestWorldConfig::default().enable_metrics());
-=======
-            let world = TestWorld::new_with(TestWorldConfig::default().enable_metrics()).await;
->>>>>>> 7e5776fc
+            let world = TestWorld::new_with(TestWorldConfig::default().enable_metrics());
 
             let _ = world
                 .semi_honest(records.clone(), |ctx, input_rows| async move {
