use crate::helpers::fabric::Fabric;
use crate::{
    error::BoxError,
    field::Field,
    helpers::{prss::SpaceIndex, Direction, Identity},
    protocol::{context::ProtocolContext, RecordId, Step},
    secret_sharing::Replicated,
};
use embed_doc_image::embed_doc_image;
use serde::{Deserialize, Serialize};

/// A message sent by each helper when they've reshared their own shares
#[derive(Debug, Serialize, Deserialize, Default)]
pub struct PartValue<F> {
    part: F,
}
/// Reshare(i, \[x\])
// This implements reshare algorithm of "Efficient Secure Three-Party Sorting Protocol with an Honest Majority" at communication cost of 2R.
// Input: Pi-1 and Pi+1 know their secret shares
// Output: At the end of the protocol, all 3 helpers receive their shares of a new, random secret sharing of the secret value
#[derive(Debug)]
pub struct Reshare<F> {
    input: Replicated<F>,
}

impl<F: Field> Reshare<F> {
    pub fn new(input: Replicated<F>) -> Self {
        Self { input }
    }

    #[embed_doc_image("reshare", "images/sort/reshare.png")]
    /// Steps
    /// ![Reshare steps][reshare]
    /// 1. While calculating for a helper, we call pseudo random secret sharing (prss) to get random values which match
    ///    with those generated by other helpers (say `rand_left`, `rand_right`)
    ///    `to_helper.left` knows `rand_left` (named r1) and `to_helper.right` knows `rand_right` (named r0)
    /// 2. `to_helper.left` calculates part1 = (a1 + a2) - r2 = Same as (inputs.0 + inputs.1) - r1 from helper POV
    ///    `to_helper.right` calculates part2 = (a3 - r3) = Same as (inputs.0 - r0) from helper POV
    /// 3. `to_helper.left` and `to_helper.right` exchange their calculated shares
    /// 4. Everyone sets their shares  
    ///    `to_helper.left`  = (part1 + part2, `rand_left`)  = (part1 + part2, r1)
    ///    `to_helper`       = (`rand_left`, `rand_right`)     = (r0, r1)
    ///    `to_helper.right` = (`rand_right`, part1 + part2) = (r0, part1 + part2)
<<<<<<< HEAD
    #[allow(dead_code)]
    pub async fn execute<S: Step + SpaceIndex, FABRIC: Fabric<S>>(
=======
    pub async fn execute<M: Mesh, G: Gateway<M, S>, S: Step + SpaceIndex>(
>>>>>>> 7ce5d260
        self,
        ctx: &ProtocolContext<'_, S, FABRIC>,
        record_id: RecordId,
        step: S,
        to_helper: Identity,
    ) -> Result<Replicated<F>, BoxError> {
        let mut channel = ctx.gateway.get_channel(step);
        let prss = &ctx.participant[step];
        let (r0, r1) = prss.generate_fields(record_id.into());

        let inputs = self.input.as_tuple();
        // `to_helper.left` calculates part1 = (input.0 + input.1) - r1 and sends part1 to `to_helper.right`
        // This is same as (a1 + a2) - r2 in the diagram
        if channel.identity() == to_helper.peer(Direction::Left) {
            let part1 = inputs.0 + inputs.1 - r1;
            channel
                .send(
                    to_helper.peer(Direction::Right),
                    record_id,
                    PartValue { part: part1 },
                )
                .await?;

            // Sleep until `to_helper.right` sends us their part2 value
            let PartValue { part: part2 } = channel
                .receive(to_helper.peer(Direction::Right), record_id)
                .await?;

            Ok(Replicated::new(part1 + part2, r1))
        } else if channel.identity() == to_helper.peer(Direction::Right) {
            // `to_helper.right` calculates part2 = (input.0 - r0) and sends it to `to_helper.left`
            // This is same as (a3 - r3) in the diagram
            let part2 = inputs.0 - r0;
            channel
                .send(
                    to_helper.peer(Direction::Left),
                    record_id,
                    PartValue { part: part2 },
                )
                .await?;

            // Sleep until `to_helper.left` sends us their part1 value
            let PartValue::<F> { part: part1 } = channel
                .receive(to_helper.peer(Direction::Left), record_id)
                .await?;

            Ok(Replicated::new(r0, part1 + part2))
        } else {
            Ok(Replicated::new(r0, r1))
        }
    }
}

#[cfg(test)]
mod tests {
    use proptest::prelude::Rng;
    use rand::rngs::mock::StepRng;
    use tokio::try_join;

    use crate::{
        field::Fp31,
        helpers::Identity,
        protocol::{sort::reshare::Reshare, QueryId, RecordId},
        test_fixture::{
            make_contexts, make_world, share, validate_and_reconstruct, TestStep, TestWorld,
        },
    };

    #[tokio::test]
    pub async fn reshare() {
        let mut rand = StepRng::new(100, 1);
        let mut rng = rand::thread_rng();

        for _ in 0..10 {
            let secret = rng.gen::<u128>();

            let input = Fp31::from(secret);
            let share = share(input, &mut rand);
            let record_id = RecordId::from(1);

            let world: TestWorld<TestStep> = make_world(QueryId);
            let context = make_contexts(&world);

            let step = TestStep::Reshare(1);

            let reshare0 = Reshare::new(share[0]);
            let reshare1 = Reshare::new(share[1]);
            let reshare2 = Reshare::new(share[2]);

            let h0_future = reshare0.execute(&context[0], record_id, step, Identity::H2);
            let h1_future = reshare1.execute(&context[1], record_id, step, Identity::H2);
            let h2_future = reshare2.execute(&context[2], record_id, step, Identity::H2);

            let f = try_join!(h0_future, h1_future, h2_future).unwrap();
            let output_share = validate_and_reconstruct(f);
            assert_eq!(output_share, input);

            assert_ne!(share[0], f.0);
            assert_ne!(share[1], f.1);
            assert_ne!(share[2], f.2);
        }
    }
}<|MERGE_RESOLUTION|>--- conflicted
+++ resolved
@@ -41,12 +41,7 @@
     ///    `to_helper.left`  = (part1 + part2, `rand_left`)  = (part1 + part2, r1)
     ///    `to_helper`       = (`rand_left`, `rand_right`)     = (r0, r1)
     ///    `to_helper.right` = (`rand_right`, part1 + part2) = (r0, part1 + part2)
-<<<<<<< HEAD
-    #[allow(dead_code)]
     pub async fn execute<S: Step + SpaceIndex, FABRIC: Fabric<S>>(
-=======
-    pub async fn execute<M: Mesh, G: Gateway<M, S>, S: Step + SpaceIndex>(
->>>>>>> 7ce5d260
         self,
         ctx: &ProtocolContext<'_, S, FABRIC>,
         record_id: RecordId,
