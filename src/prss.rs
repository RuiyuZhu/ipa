--- conflicted
+++ resolved
@@ -431,17 +431,10 @@
         // There isn't enough entropy in this field (~5 bits) to be sure that the test will pass.
         // So run a few rounds (~21 -> ~100 bits) looking for a mismatch.
         let mut v2 = Fp31::from(0_u8);
-<<<<<<< HEAD
-        for _ in 0..21 {
-            let r1: Fp31 = p1.random(IDX2);
-            let r2 = p2.random(IDX2);
-            let r3 = p3.random(IDX2);
-=======
         for i in IDX2..(IDX2 + 21) {
             let r1: Fp31 = p1.random(i);
             let r2 = p2.random(i);
             let r3 = p3.random(i);
->>>>>>> fd5c6542
 
             v2 = r1 + r2 + r3;
             if v1 != v2 {
