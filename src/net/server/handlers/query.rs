--- conflicted
+++ resolved
@@ -1,10 +1,6 @@
 use crate::helpers::network::{ChannelId, MessageChunks};
 use crate::helpers::Role;
-<<<<<<< HEAD
-use crate::net::server::{MessageSendMap, MpcHelperServerError};
-=======
 use crate::net::server::{LastSeenMessages, MessageSendMap, MpcHelperServerError};
->>>>>>> 1dd38a33
 use crate::net::RecordHeaders;
 use crate::protocol::{QueryId, Step};
 use async_trait::async_trait;
@@ -69,52 +65,41 @@
 
 /// Middleware that first reserves a permit on the channel to send messages to the messaging layer.
 /// Once reserved, adds the permit to the extension for retrieval from the handler.
-<<<<<<< HEAD
-=======
 /// # Panics
 /// if messages arrive out of order
->>>>>>> 1dd38a33
 pub async fn obtain_permit_mw<B: Send>(
     req: Request<B>,
     next: Next<B>,
 ) -> Result<Response, MpcHelperServerError> {
+    // extract everything from the request; middleware cannot have these in the function signature
     let mut req_parts = RequestParts::new(req);
-<<<<<<< HEAD
-    let Path(query_id, step) = req_parts.extract::<Path>().await?;
-    let message_send_map: &MessageSendMap = req_parts.extensions_mut().get().unwrap();
-
+    let Path(query_id, step) = req_parts.extract().await?;
+    // TODO: we shouldn't trust the client to tell us their role.
+    //       revisit when we have figured out discovery/handshake
+    let Query::<RoleQueryParam>(role_query_param) = req_parts.extract().await?;
+    let record_headers = req_parts.extract::<RecordHeaders>().await?;
+    let Extension::<LastSeenMessages>(last_seen_messages) = req_parts.extract().await?;
+    let Extension::<MessageSendMap>(message_send_map) = req_parts.extract().await?;
+
+    // PANIC if messages arrive out of order; pretty print the error
+    // TODO (ts): remove this when streaming solution is complete
+    let channel_id = ChannelId::new(role_query_param.role, step);
+    last_seen_messages.update_in_place(&channel_id, record_headers.offset);
+
+    // get sender to correct network
     let sender = message_send_map.get(query_id)?;
     let permit = sender.reserve_owned().await?;
 
-    // insert path as extension so that handler doesn't need to extract again
-    req_parts.extensions_mut().insert(Path(query_id, step));
+    // insert different parts as extensions so that handler doesn't need to extract again
+    req_parts
+        .extensions_mut()
+        .insert(Path(query_id, channel_id.step));
+    req_parts.extensions_mut().insert(role_query_param);
     req_parts
         .extensions_mut()
         .insert(ReservedPermit::new(permit));
+
     let req = req_parts.try_into_request().unwrap();
-=======
-    let Path(query_id, step) = Path::from_request(&mut req_parts).await?;
-    let Query(RoleQueryParam { role }) =
-        Query::<RoleQueryParam>::from_request(&mut req_parts).await?;
-    let record_headers = RecordHeaders::from_request(&mut req_parts).await?;
-    let Extension(last_seen_messages) =
-        Extension::<LastSeenMessages>::from_request(&mut req_parts).await?;
-    // PANIC if messages arrive out of order; pretty print the error
-    // TODO (ts): remove this when streaming solution is complete
-    last_seen_messages.update_in_place(&ChannelId::new(role, step), record_headers.offset);
-
-    let Extension(message_send_map) =
-        Extension::<MessageSendMap>::from_request(&mut req_parts).await?;
-
-    let sender = message_send_map.get(query_id)?;
-    let permit = sender.reserve_owned().await?;
-    req_parts
-        .extensions_mut()
-        .insert(ReservedPermit::new(permit));
-    let req = req_parts
-        .try_into_request()
-        .expect("request body should not have been modified");
->>>>>>> 1dd38a33
     Ok(next.run(req).await)
 }
 
@@ -122,21 +107,12 @@
 /// `permit`. If we try to extract the `permit` via the `Extension`'s `FromRequest` implementation,
 /// it will call `.clone()` on it, which will remove the `OwnedPermit`. Thus, we must access the
 /// `permit` via `Request::extensions_mut`, which returns [`Extensions`] without cloning.
-pub async fn handler(
-    // TODO: we shouldn't trust the client to tell us their role.
-    //       revisit when we have figured out discovery/handshake
-    query: Query<RoleQueryParam>,
-    _headers: RecordHeaders,
-    mut req: Request<Body>,
-) -> Result<(), MpcHelperServerError> {
+pub async fn handler(mut req: Request<Body>) -> Result<(), MpcHelperServerError> {
     // prepare data
-<<<<<<< HEAD
     let Path(_, step) = req.extensions().get().unwrap();
-=======
-    let Path(_, step) = path;
->>>>>>> 1dd38a33
+    let RoleQueryParam { role } = req.extensions().get().unwrap();
     let channel_id = ChannelId {
-        role: query.role,
+        role: *role,
         step: step.clone(),
     };
 
@@ -156,17 +132,10 @@
 mod tests {
     use super::*;
     use crate::{
-<<<<<<< HEAD
-        helpers::MESSAGE_PAYLOAD_SIZE_BYTES,
-        net::{
-            server::MessageSendMap, BindTarget, MpcHelperServer, CONTENT_LENGTH_HEADER_NAME,
-            OFFSET_HEADER_NAME,
-=======
         helpers::{network::Network, MESSAGE_PAYLOAD_SIZE_BYTES},
         net::{
             http_network::HttpNetwork, server::MessageSendMap, BindTarget, MpcHelperServer,
             CONTENT_LENGTH_HEADER_NAME, OFFSET_HEADER_NAME,
->>>>>>> 1dd38a33
         },
     };
     use axum::body::Bytes;
@@ -182,16 +151,10 @@
 
     const DATA_LEN: usize = 3;
 
-<<<<<<< HEAD
-    async fn init_server() -> (u16, mpsc::Receiver<MessageChunks>) {
-        let (tx, rx) = mpsc::channel(1);
-        let message_send_map = MessageSendMap::filled(tx);
-=======
     async fn init_server() -> (u16, impl Stream<Item = MessageChunks>) {
         let network = HttpNetwork::new_without_clients(QueryId, None);
         let rx_stream = network.recv_stream();
         let message_send_map = MessageSendMap::filled(network);
->>>>>>> 1dd38a33
         let server = MpcHelperServer::new(message_send_map);
         let (addr, _) = server
             .bind(BindTarget::Http("127.0.0.1:0".parse().unwrap()))
@@ -422,14 +385,9 @@
     #[tokio::test]
     async fn backpressure_applied() {
         const QUEUE_DEPTH: usize = 8;
-<<<<<<< HEAD
-        let (tx, mut rx) = mpsc::channel(QUEUE_DEPTH);
-        let message_send_map = MessageSendMap::filled(tx);
-=======
         let network = HttpNetwork::new_without_clients(QueryId, Some(QUEUE_DEPTH));
         let mut rx_stream = network.recv_stream();
         let message_send_map = MessageSendMap::filled(network);
->>>>>>> 1dd38a33
         let server = MpcHelperServer::new(message_send_map);
         let mut r = server.router();
 
