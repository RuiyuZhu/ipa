<<<<<<< HEAD
use crate::helpers::messaging::GatewayConfig;
use crate::helpers::SendBufferConfig;
=======
>>>>>>> 5e8ca5d3
use crate::{
    helpers::messaging::{Gateway, GatewayConfig},
    protocol::{prss::Endpoint as PrssEndpoint, QueryId},
    test_fixture::{fabric::InMemoryNetwork, logging, make_participants},
};
use std::{fmt::Debug, sync::Arc};

/// Test environment for protocols to run tests that require communication between helpers.
/// For now the messages sent through it never leave the test infra memory perimeter, so
/// there is no need to associate each of them with `QueryId`, but this API makes it possible
/// to do if we need it.
#[derive(Debug)]
#[allow(clippy::module_name_repetitions)]
pub struct TestWorld {
    pub query_id: QueryId,
    pub gateways: [Gateway; 3],
    pub participants: [PrssEndpoint; 3],
    _network: Arc<InMemoryNetwork>,
}

#[derive(Copy, Clone)]
pub struct TestWorldConfig {
    pub gateway_config: GatewayConfig,
}

impl Default for TestWorldConfig {
    fn default() -> Self {
        Self {
            gateway_config: GatewayConfig {
                send_buffer_config: SendBufferConfig {
                    /// This value set to 1 effectively means no buffering. This is the desired mode
                    /// for unit tests to drive them to completion as fast as possible.
                    items_in_batch: 1,

                    /// How many messages can be sent in parallel. This value is picked arbitrarily as
                    /// most unit tests don't send more than this value, so the setup does not have to
                    /// be annoying. `items_in_batch` * `batch_count` defines the total capacity for
                    /// send buffer. Increasing this value does not really impact the latency for tests
                    /// because they flush the data to network once they've accumulated at least
                    /// `items_in_batch` elements. Ofc setting it to some absurdly large value is going
                    /// to be problematic from memory perspective.
                    batch_count: 40,
                },
            },
        }
    }
}

/// Creates a new `TestWorld` instance using the provided `config`.
#[must_use]
#[allow(clippy::missing_panics_doc)]
<<<<<<< HEAD
pub fn make_with_config(query_id: QueryId, config: TestWorldConfig) -> TestWorld {
=======
pub fn make(query_id: QueryId) -> TestWorld {
    logging::setup();

    let config = TestWorldConfig::default();
>>>>>>> 5e8ca5d3
    let participants = make_participants();
    let participants = [participants.0, participants.1, participants.2];
    let network = InMemoryNetwork::new();
    let gateways = network
        .endpoints
        .iter()
        .map(|endpoint| Gateway::new(endpoint.identity, endpoint, config.gateway_config))
        .collect::<Vec<_>>()
        .try_into()
        .unwrap();

    TestWorld {
        query_id,
        gateways,
        participants,
        _network: network,
    }
}

/// Creates a new `TestWorld` instance.
#[must_use]
#[allow(clippy::missing_panics_doc)]
pub fn make(query_id: QueryId) -> TestWorld {
    let config = TestWorldConfig::default();
    make_with_config(query_id, config)
}<|MERGE_RESOLUTION|>--- conflicted
+++ resolved
@@ -1,8 +1,4 @@
-<<<<<<< HEAD
-use crate::helpers::messaging::GatewayConfig;
 use crate::helpers::SendBufferConfig;
-=======
->>>>>>> 5e8ca5d3
 use crate::{
     helpers::messaging::{Gateway, GatewayConfig},
     protocol::{prss::Endpoint as PrssEndpoint, QueryId},
@@ -54,14 +50,9 @@
 /// Creates a new `TestWorld` instance using the provided `config`.
 #[must_use]
 #[allow(clippy::missing_panics_doc)]
-<<<<<<< HEAD
 pub fn make_with_config(query_id: QueryId, config: TestWorldConfig) -> TestWorld {
-=======
-pub fn make(query_id: QueryId) -> TestWorld {
     logging::setup();
 
-    let config = TestWorldConfig::default();
->>>>>>> 5e8ca5d3
     let participants = make_participants();
     let participants = [participants.0, participants.1, participants.2];
     let network = InMemoryNetwork::new();
