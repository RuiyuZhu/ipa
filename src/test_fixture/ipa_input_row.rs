--- conflicted
+++ resolved
@@ -1,15 +1,5 @@
 use rand::{distributions::Standard, prelude::Distribution};
 
-<<<<<<< HEAD
-use crate::{
-    bits::BitArray,
-    ff::Field,
-    protocol::ipa::IPAInputRow,
-    rand::Rng,
-    secret_sharing::{
-        replicated::semi_honest::{AdditiveShare as Replicated, XorShare as XorReplicated},
-        IntoShares,
-=======
 use crate::bits::BitArray;
 use crate::secret_sharing::IntoShares;
 use crate::{
@@ -18,7 +8,6 @@
     rand::Rng,
     secret_sharing::replicated::semi_honest::{
         AdditiveShare as Replicated, XorShare as XorReplicated,
->>>>>>> 10c3d6bf
     },
 };
 
@@ -54,11 +43,7 @@
 where
     F: Field + IntoShares<Replicated<F>>,
     B: BitArray + IntoShares<XorReplicated<B>>,
-<<<<<<< HEAD
     Standard: Distribution<F> + Distribution<B>,
-=======
-    Standard: Distribution<F>,
->>>>>>> 10c3d6bf
 {
     fn share_with<R: Rng>(self, rng: &mut R) -> [IPAInputRow<F, B>; 3] {
         let [mk0, mk1, mk2] = B::truncate_from(self.match_key).share_with(rng);
