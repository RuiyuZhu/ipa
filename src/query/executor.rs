--- conflicted
+++ resolved
@@ -1,7 +1,6 @@
-<<<<<<< HEAD
 use crate::ff::{Field, FieldType, Fp31};
 use crate::helpers::messaging::Gateway;
-use crate::helpers::negotiate_prss;
+use crate::helpers::{negotiate_prss, TransportError};
 use crate::helpers::query::{IPAQueryConfig, QueryConfig, QueryType};
 use crate::protocol::attribution::AggregateCreditOutputRow;
 use crate::protocol::context::SemiHonestContext;
@@ -9,20 +8,6 @@
 use crate::protocol::Step;
 use crate::secret_sharing::Replicated;
 use crate::task::JoinHandle;
-=======
-use crate::{
-    ff::{Field, FieldType, Fp31},
-    helpers::{
-        messaging::Gateway,
-        negotiate_prss,
-        query::{QueryConfig, QueryType},
-        transport::Error,
-    },
-    protocol::{context::SemiHonestContext, Step},
-    secret_sharing::Replicated,
-    task::JoinHandle,
-};
->>>>>>> 3aa3fbb9
 use futures::Stream;
 use futures_util::StreamExt;
 use rand::rngs::StdRng;
@@ -71,14 +56,10 @@
 }
 
 #[cfg(any(test, feature = "test-fixture"))]
-<<<<<<< HEAD
-async fn execute_test_multiply<F: Field, S: Stream<Item = Vec<u8>> + Send + Unpin>(
-=======
-async fn test_multiply<
+async fn execute_test_multiply<
     F: Field,
-    St: Stream<Item = std::result::Result<Vec<u8>, Error>> + Send + Unpin,
+    St: Stream<Item = std::result::Result<Vec<u8>, TransportError>> + Send + Unpin,
 >(
->>>>>>> 3aa3fbb9
     ctx: SemiHonestContext<'_, F>,
     mut input: St,
 ) -> Vec<Replicated<F>> {
@@ -112,15 +93,14 @@
     results
 }
 
-<<<<<<< HEAD
-async fn execute_ipa<F: Field, S: Stream<Item = Vec<u8>> + Send + Unpin>(
+async fn execute_ipa<F: Field, St: Stream<Item = std::result::Result<Vec<u8>, TransportError>> + Send + Unpin>(
     ctx: SemiHonestContext<'_, F>,
     query_config: IPAQueryConfig,
-    mut input: S,
+    mut input: St,
 ) -> Vec<AggregateCreditOutputRow<F>> {
     let mut inputs = Vec::new();
     while let Some(data) = input.next().await {
-        inputs.extend(IPAInputRow::<F>::from_byte_slice(&data));
+        inputs.extend(IPAInputRow::<F>::from_byte_slice(&data.unwrap()));
     }
 
     ipa(
@@ -132,18 +112,10 @@
     )
     .await
     .unwrap()
-=======
-#[allow(clippy::unused_async)]
-async fn ipa<F: Field, St: Stream<Item = std::result::Result<Vec<u8>, Error>> + Send + Unpin>(
-    _ctx: SemiHonestContext<'_, F>,
-    _input: St,
-) -> Vec<Replicated<F>> {
-    todo!()
->>>>>>> 3aa3fbb9
 }
 
 pub fn start_query<
-    St: Stream<Item = std::result::Result<Vec<u8>, Error>> + Send + Unpin + 'static,
+    St: Stream<Item = std::result::Result<Vec<u8>, TransportError>> + Send + Unpin + 'static,
 >(
     config: QueryConfig,
     gateway: Gateway,
@@ -250,7 +222,7 @@
                 per_user_credit_cap: 3,
                 max_breakdown_key: 3,
             };
-            execute_ipa(ctx, query_config, stream::iter(std::iter::once(shares)))
+            execute_ipa(ctx, query_config, stream::iter(std::iter::once(Ok(shares))))
         }))
         .await
         .try_into()
