use crate::hpke::{IpaKem, IpaPrivateKey, IpaPublicKey};
use clap::Args;
use rand::{thread_rng, Rng};
use rand_core::CryptoRng;
use rcgen::{
    Certificate, CertificateParams, DistinguishedName, ExtendedKeyUsagePurpose, IsCa,
    KeyUsagePurpose, SanType, PKCS_ECDSA_P256_SHA256,
};
use std::{
    error::Error,
    fs::File,
    io::{self, Write},
    path::{Path, PathBuf},
};
use time::{Duration, OffsetDateTime};
#[derive(Debug, Args)]
#[clap(
    name = "keygen",
    about = "Generate keys used by an MPC helper",
    next_help_heading = "Key Generation Options"
)]

pub struct KeygenArgs {
    /// DNS name to use for the TLS certificate
    #[arg(short, long)]
    pub(crate) name: String,

    /// Writes the generated TLS certificate to the file
    #[arg(long, visible_alias("cert"), visible_alias("tls-certificate"))]
    pub(crate) tls_cert: PathBuf,

    /// Writes the generated TLS private key to the file
    #[arg(long, visible_alias("key"))]
    pub(crate) tls_key: PathBuf,

    /// Writes the generated report public key to the file
    #[arg(long, visible_alias("matchkey-enc"))]
    pub(crate) matchkey_encryption_file: PathBuf,

    /// Writes the generated report private key to the file
    #[arg(long, visible_alias("matchkey-dec"))]
    pub(crate) matchkey_decryption_file: PathBuf,
}

fn create_new<P: AsRef<Path>>(path: P) -> io::Result<File> {
    File::options()
        .read(true)
        .write(true)
        .create_new(true)
        .open(path)
}

/// Generate keys necessary for running a helper service.
///
/// # Errors
/// If a problem is encountered during key generation.
///
/// # Panics
/// If something that shouldn't happen goes wrong during key generation.
pub fn keygen_tls<R: Rng + CryptoRng>(
    args: &KeygenArgs,
    rng: &mut R,
) -> Result<(), Box<dyn Error>> {
    let mut params = CertificateParams::default();
    params.alg = &PKCS_ECDSA_P256_SHA256;

    params.is_ca = IsCa::NoCa;
    params.key_usages = vec![
        KeyUsagePurpose::DigitalSignature,
        KeyUsagePurpose::KeyEncipherment,
        KeyUsagePurpose::KeyCertSign,
    ];
    params.extended_key_usages = vec![
        ExtendedKeyUsagePurpose::ServerAuth,
        ExtendedKeyUsagePurpose::ClientAuth,
    ];
    params.not_before = OffsetDateTime::now_utc() - Duration::days(1);
    params.not_after = params.not_before + Duration::days(91);
    params.serial_number = Some(rng.gen_range(0..=i64::MAX.try_into().unwrap()));

    let mut name = DistinguishedName::new();
    name.push(rcgen::DnType::CommonName, args.name.clone());
    params.distinguished_name = name;

    params.subject_alt_names = vec![SanType::DnsName(args.name.clone())];

    let gen = Certificate::from_params(params)?;

<<<<<<< HEAD
    create_new(&args.tls_cert)?.write_all(gen.serialize_pem().unwrap().as_bytes())?;
    create_new(&args.tls_key)?.write_all(gen.serialize_private_key_pem().as_bytes())?;

    Ok(())
}

/// Generates public and private key used for encrypting and decrypting match keys.
fn keygen_matchkey<R: Rng + CryptoRng>(
    args: &KeygenArgs,
    mut rng: &mut R,
) -> Result<(), Box<dyn Error>> {
    let (private_key, public_key): (IpaPrivateKey, IpaPublicKey) =
        <IpaKem as hpke::Kem>::gen_keypair(&mut rng);
=======
    create_new(args.tls_cert)?
        .write_all(gen.serialize_pem().unwrap().replace('\r', "").as_bytes())?;
    create_new(args.tls_key)?
        .write_all(gen.serialize_private_key_pem().replace('\r', "").as_bytes())?;
>>>>>>> bf72737c

    create_new(&args.matchkey_encryption_file)?
        .write_all(hex::encode(hpke::Serializable::to_bytes(&private_key)).as_bytes())?;
    create_new(&args.matchkey_decryption_file)?
        .write_all(hex::encode(hpke::Serializable::to_bytes(&public_key)).as_bytes())?;

    Ok(())
}

/// Generate keys necessary for running a helper service.
///
/// # Errors
/// If a problem is encountered during key generation.
///
/// # Panics
/// If something that shouldn't happen goes wrong during key generation.
pub fn keygen(args: &KeygenArgs) -> Result<(), Box<dyn Error>> {
    let mut rng = thread_rng();
    keygen_tls(args, &mut rng)?;
    keygen_matchkey(args, &mut rng)?;
    Ok(())
}<|MERGE_RESOLUTION|>--- conflicted
+++ resolved
@@ -86,9 +86,10 @@
 
     let gen = Certificate::from_params(params)?;
 
-<<<<<<< HEAD
-    create_new(&args.tls_cert)?.write_all(gen.serialize_pem().unwrap().as_bytes())?;
-    create_new(&args.tls_key)?.write_all(gen.serialize_private_key_pem().as_bytes())?;
+    create_new(&args.tls_cert)?
+        .write_all(gen.serialize_pem().unwrap().replace('\r', "").as_bytes())?;
+    create_new(&args.tls_key)?
+        .write_all(gen.serialize_private_key_pem().replace('\r', "").as_bytes())?;
 
     Ok(())
 }
@@ -100,12 +101,6 @@
 ) -> Result<(), Box<dyn Error>> {
     let (private_key, public_key): (IpaPrivateKey, IpaPublicKey) =
         <IpaKem as hpke::Kem>::gen_keypair(&mut rng);
-=======
-    create_new(args.tls_cert)?
-        .write_all(gen.serialize_pem().unwrap().replace('\r', "").as_bytes())?;
-    create_new(args.tls_key)?
-        .write_all(gen.serialize_private_key_pem().replace('\r', "").as_bytes())?;
->>>>>>> bf72737c
 
     create_new(&args.matchkey_encryption_file)?
         .write_all(hex::encode(hpke::Serializable::to_bytes(&private_key)).as_bytes())?;
